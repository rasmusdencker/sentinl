--- conflicted
+++ resolved
@@ -69,12 +69,8 @@
         {operator:  '>', name: 'Greater than'},
         {operator:  '<', name: 'Less than'},
         {operator: '>=', name: 'Greater than or equal'},
-<<<<<<< HEAD
-        {operator: '<=', name: 'Less than or equal'}
-=======
         {operator: '<=', name: 'Less than or equal'},
         {operator: '==', name: 'Equal'}
->>>>>>> a4349b73
       ];
       $scope.watcher.$$condition_operator = $scope.watcher.$$condition_operators[0].operator; // setting the default operator (gte)
     }
