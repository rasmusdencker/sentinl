@import url("//maxcdn.bootstrapcdn.com/bootstrap/3.3.6/css/bootstrap.min.css");

body {
  font-size: 13px;
}

.navbar-inverse .navbar-brand {
  color: #ffffff;
}

.container {
  margin-top: 30px;
  width: 98%;
}

.navbar-inverse .logo {
  height: 45px;
  width: 100px !important;
  background-color: #3c3c3c;
}

pre {
  overflow: scroll;
  max-height: 350px;
}

.edit-group a, .edit-group span {
  color: #337ab7;
  margin: 0 8px;
}
.show-rule, .edit-rule {
  margin-right: 15px;
}

.alarmRow {
  color: black;
  background-color: #ffc000;
}

.alarmRow-odd {
  color: black;
  background-color: #ffd000;
}

.newRow {
  color: black;
  background-color: #ffc000;
}

.aceditor {
  /** Setting height for ace editor **/
  min-height: 350px;
}

.aboutSentinlLogo {
  height: 170px;
  margin-bottom: 20px;
  background: url('/bundles/installedPlugins/sentinl/public/sentinl_logo.svg') no-repeat;
  background-size: contain;
}

.formActionsList {
  padding-left: 0px !important;
}

.formSubform {
  padding-top: 20px !important;
}

.scheduleTag td {
  padding-right: 5px;
}

.throttleTag td {
  padding-right: 5px;
}

<<<<<<< HEAD
#watcherWizard {
  min-height: 400px;
}

#watcherWizard .form-group a {
  text-decoration: none;
}

#watcherWizard .tabContent {
  padding-top: 30px;
  padding-left: 20px;
=======
.search-bar {
  padding-bottom: 10px;
>>>>>>> 9282b6e1
}<|MERGE_RESOLUTION|>--- conflicted
+++ resolved
@@ -75,7 +75,6 @@
   padding-right: 5px;
 }
 
-<<<<<<< HEAD
 #watcherWizard {
   min-height: 400px;
 }
@@ -87,8 +86,7 @@
 #watcherWizard .tabContent {
   padding-top: 30px;
   padding-left: 20px;
-=======
+  
 .search-bar {
   padding-bottom: 10px;
->>>>>>> 9282b6e1
 }