/*
 * Copyright 2016, Lorenzo Mangani (lorenzo.mangani@gmail.com)
 * Copyright 2015, Rao Chenlin (rao.chenlin@gmail.com)
 *
 * This file is part of Sentinl (http://github.com/sirensolutions/sentinl)
 *
 * Licensed under the Apache License, Version 2.0 (the "License");
 * you may not use this file except in compliance with the License.
 * You may obtain a copy of the License at
 *
 *  http://www.apache.org/licenses/LICENSE-2.0
 *
 * Unless required by applicable law or agreed to in writing, software
 * distributed under the License is distributed on an "AS IS" BASIS,
 * WITHOUT WARRANTIES OR CONDITIONS OF ANY KIND, either express or implied.
 * See the License for the specific language governing permissions and
 * limitations under the License.
 */
<<<<<<< HEAD
/*global later:false*/
import 'later/later';
=======
import later from 'later';
>>>>>>> 61d542d3
import { once, has, forEach, includes } from 'lodash';
import url from 'url';
import path from 'path';
import getScheduler from './server/lib/scheduler';
import initIndices from './server/lib/initIndices';
import getConfiguration from './server/lib/get_configuration';
<<<<<<< HEAD
import { existsSync, chmodSync } from 'fs';
=======
import {existsSync} from 'fs';
>>>>>>> 61d542d3
import Log from './server/lib/log';
import getChromePath from './server/lib/actions/report/get_chrome_path';
import installPhantomjs from './server/lib/actions/report/install_phantomjs';

import sentinlRoutes from './server/routes/routes';
import kableRoutes from './server/routes/kable';
import timelionRoutes from './server/routes/timelion';

const mappings = {
  alarm: require('./server/mappings/alarm_index'),
};

const siren = {
  schema: {
    watch: require('./server/lib/siren/saved_objects/watch'),
    script: require('./server/lib/siren/saved_objects/script'),
    user: require('./server/lib/siren/saved_objects/user'),
  },
  SavedObjectsAPIMiddleware: require('./server/lib/siren/saved_objects_api'),
};

/**
* Initializes Sentinl app.
*
* @param {object} server - Kibana server.
*/
const init = once(function (server) {
  const config = getConfiguration(server);
  const scheduler = getScheduler(server);
  const log = new Log(config.app_name, server, 'init');

  if (existsSync('/etc/sentinl.json')) {
    server.plugins.sentinl.status.red('Setting configuration values in /etc/sentinl.json is not supported anymore, please copy ' +
                                      'your Sentinl configuration values to config/kibi.yml or config/kibana.yml, ' +
                                      'remove /etc/sentinl.json and restart.');
    return;
  }

  log.info('initializing ...');

<<<<<<< HEAD
  try {
    if (config.settings.report.puppeteer.browser_path) {
      server.expose('chrome_path', config.settings.report.puppeteer.browser_path);
    } else {
      server.expose('chrome_path', getChromePath());
    }
    log.info('Chrome bin found at: ' + server.plugins.sentinl.chrome_path);
  } catch (err) {
    log.error('setting puppeteer report engine: ' + err.toString());
  }

  if (config.settings.report.horseman.browser_path) {
    server.expose('phantomjs_path', config.settings.report.horseman.browser_path);
    log.info('PhantomJS bin found at: ' + server.plugins.sentinl.phantomjs_path);
  } else {
    installPhantomjs().then((pkg) => {
      server.expose('phantomjs_path', pkg.binary);
      log.info('PhantomJS bin found at: ' + server.plugins.sentinl.phantomjs_path);
    }).catch((err) => {
      log.error('setting horseman report engines: ' + err.toString());
    });
=======
  if (!includes(['horseman', 'puppeteer'], config.settings.report.engine)) {
    log.error(`unsupported authentication engine: ${config.settings.report.engine}. ` +
      'Supported engines: horseman, puppeteer');
>>>>>>> 61d542d3
  }

  // Object to hold different runtime values.
  server.sentinlStore = {
    schedule: {}
  };

  // Load Sentinl routes.
  sentinlRoutes(server);
  kableRoutes(server);
  timelionRoutes(server);

  // auto detect elasticsearch host, protocol and port
  const esUrl = url.parse(server.config().get('elasticsearch.url'));
  config.es.host = esUrl.hostname;
  config.es.port = +esUrl.port;
  config.es.protocol = esUrl.protocol.substring(0, esUrl.protocol.length - 1);

  if (config.settings.authentication.enabled && config.es.protocol === 'https') {
    config.settings.authentication.https = true;
  }

  config.es.default_index = server.config().get('kibana.index');
  config.settings.authentication.user_index = server.config().get('kibana.index');

  if (server.plugins.saved_objects_api) { // Siren: savedObjectsAPI.
    forEach(siren.schema, (schema) => {
      server.plugins.saved_objects_api.registerType(schema);
    });

    const middleware = new siren.SavedObjectsAPIMiddleware(server);
    server.plugins.saved_objects_api.registerMiddleware(middleware);
  }

  initIndices.createIndex(server, config, config.es.alarm_index, config.es.alarm_type, mappings.alarm, 'alarm');

  // Start cluster
  let node;
  if (config.settings.cluster.enabled) {
    const GunMaster = require('gun-master');
    node = new GunMaster(config.settings.cluster);
    node.run().catch(function (err) {
      log.error(`fail to run cluster node, ${err}`);
    });
  }

  // Schedule watchers execution.
  const sched = later.parse.recur().on(25,55).second();
  const handleWatchers = later.setInterval(() => scheduler.doalert(server, node), sched);
});

export default function (server, options) {

  let status = server.plugins.elasticsearch.status;
  if (status && status.state === 'green') {
    init(server);
  } else {
    status.on('change', () => {
      if (server.plugins.elasticsearch.status.state === 'green') {
        init(server);
      }
    });
  }

};<|MERGE_RESOLUTION|>--- conflicted
+++ resolved
@@ -16,23 +16,15 @@
  * See the License for the specific language governing permissions and
  * limitations under the License.
  */
-<<<<<<< HEAD
 /*global later:false*/
 import 'later/later';
-=======
-import later from 'later';
->>>>>>> 61d542d3
 import { once, has, forEach, includes } from 'lodash';
 import url from 'url';
 import path from 'path';
 import getScheduler from './server/lib/scheduler';
 import initIndices from './server/lib/initIndices';
 import getConfiguration from './server/lib/get_configuration';
-<<<<<<< HEAD
-import { existsSync, chmodSync } from 'fs';
-=======
-import {existsSync} from 'fs';
->>>>>>> 61d542d3
+import { existsSync } from 'fs';
 import Log from './server/lib/log';
 import getChromePath from './server/lib/actions/report/get_chrome_path';
 import installPhantomjs from './server/lib/actions/report/install_phantomjs';
@@ -73,7 +65,6 @@
 
   log.info('initializing ...');
 
-<<<<<<< HEAD
   try {
     if (config.settings.report.puppeteer.browser_path) {
       server.expose('chrome_path', config.settings.report.puppeteer.browser_path);
@@ -95,11 +86,6 @@
     }).catch((err) => {
       log.error('setting horseman report engines: ' + err.toString());
     });
-=======
-  if (!includes(['horseman', 'puppeteer'], config.settings.report.engine)) {
-    log.error(`unsupported authentication engine: ${config.settings.report.engine}. ` +
-      'Supported engines: horseman, puppeteer');
->>>>>>> 61d542d3
   }
 
   // Object to hold different runtime values.
