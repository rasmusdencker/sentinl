--- conflicted
+++ resolved
@@ -107,15 +107,8 @@
       }
     };
 
-<<<<<<< HEAD
     if (!(isEmpty(this.getActions(task._source.actions)))) {
       let sirenVanguardAvailable = false;
-=======
-    }
-
-    if (!(task._source.report && isEmpty(this.getNonReportActions(task._source.actions)))) { // other watcher kinds
-      let sirenFederateAvailable = false;
->>>>>>> 0f69bd02
       try {
         const elasticsearchPlugins = this.server.config().get('kibi_core.clusterplugins');
         if (elasticsearchPlugins && (elasticsearchPlugins.indexOf('siren-vanguard') > -1 ||
